--- conflicted
+++ resolved
@@ -54,7 +54,7 @@
 We model the course structure as a rooted **Directed Acyclic Graph (DAG)**, where nodes are either courses or logical operators (AND/OR). The pathfinding is handled by a recursive algorithm that traverses this graph.
 
 -   At **AND-nodes**, all children must be satisfied, so the algorithm explores all branches.
--   At **OR-nodes**, the algorithm selects the child branch that yields the best score (lowest cost), making a locally optimal decision.
+-   At **OR-nodes**, a locally optimal decision is made by selecting the child branch that yields the best score (lowest cost).
 
 This approach effectively treats the course selection challenge as a dynamic programming problem on a tree, which is a generalization of the classic AND/OR pathfinding problem in graphs.
 
@@ -73,12 +73,7 @@
 **3. Reliability Scaling:** To account for rating confidence, a scaling factor $\lambda_i$ is applied. Courses with more ratings (e.g., > 100) receive a slight boost ($\lambda_i = 1.1$), while those with few ratings (e.g., < 50) are slightly penalized ($\lambda_i = 0.9$).
 
 **4. Final Node Weight Calculation:** The final weight $y_i$ for a course is a weighted average of its scores, adjusted for reliability:
-<<<<<<< HEAD
-
-$$ y_i = \lambda_i \cdot (\beta_1 x_{\mathrm{liked}} + \beta_2 x_{\mathrm{easy}} + \beta_3 x_{\mathrm{useful}}) $$
-=======
-$$ y_i = \lambda_i \cdot (\beta_1 x_{\text{liked}} + \beta_2 x_{\text{easy}} + \beta_3 x_{\text{useful}}) $$
->>>>>>> 3c1c8b3e
+\[ y_i = \lambda_i \cdot (\beta_1 x_{\text{liked}} + \beta_2 x_{\text{easy}} + \beta_3 x_{\text{useful}}) \]
 
 ### Global Optimization: Promoting Course Reuse
 
